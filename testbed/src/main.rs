use std::{io::Write, time::UNIX_EPOCH};

use num_opt::{
    hermite,
    physics::{self},
};

fn main() {
    let points = [
        [30, 24, 1],
        [21, 6, 1],
        [19, 12, 1],
        [21, 18, 3],
        [25, 16, 2],
        [23, 9, 4],
        [20, 13, 4],
        [16, 2, 6],
        [15, 7, 4],
        [17, 7, 1],
        [14, 3, 2],
        [12, 5, 0],
        [7, 6, 6],
        [6, 8, 12],
        [11, 9, 3],
        [8, 13, 3],
        [2, 5, 3],
        [0, 0, 0],
        [47, 0, 1],
        [43, 0, 1],
    ];
    let mut points: Vec<_> = points
        .iter()
        .map(|p| num_opt::point::Point::new(p[0] as f64, p[1] as f64, p[2] as f64))
        .collect();
    hermite::set_derivatives_using_catmull_rom(&mut points);

    let curve: hermite::Spline<f64> = num_opt::hermite::Spline::new(&points);
    let mut phys = physics::PhysicsStateV3::new(1.0, -0.01, &curve, 5.0);

<<<<<<< HEAD
    let max_time = 75.0;
=======
    let max_time = 500.0;
>>>>>>> d794af20
    let file_suffix = std::time::SystemTime::now().duration_since(UNIX_EPOCH);
    let mut file =
        std::fs::File::create(format!("{}.txt", file_suffix.unwrap().as_secs())).unwrap();

    while phys.total_t_() < &max_time {
<<<<<<< HEAD
        println!("{}", phys.total_t_());
        if rand::random::<f64>() > 0.0_f64 {
            phys.step(0.01, &curve);
        } else {
            phys.step(0.025, &curve);
=======
        //if rand::random::<f64>() > 1.0_f64 {
        if (phys.total_t_() / 5.0).floor() as i64 % 2 == 0 {
            phys.step(0.05, &curve, StepBehavior::Time);
        } else {
            phys.step(0.05 * 0.9, &curve, StepBehavior::Time);
>>>>>>> d794af20
        }
        file.write_all(
            format!(
                "{}, {}, {}\n",
                phys.total_t_(),
<<<<<<< HEAD
                phys.u(),
                phys.v().magnitude()
=======
                phys.vel().magnitude(),
                phys.hl_vel().magnitude(),
>>>>>>> d794af20
            )
            .as_bytes(),
        )
        .unwrap();
    }

    println!("{:#?}", phys);
}<|MERGE_RESOLUTION|>--- conflicted
+++ resolved
@@ -37,41 +37,27 @@
     let curve: hermite::Spline<f64> = num_opt::hermite::Spline::new(&points);
     let mut phys = physics::PhysicsStateV3::new(1.0, -0.01, &curve, 5.0);
 
-<<<<<<< HEAD
     let max_time = 75.0;
-=======
-    let max_time = 500.0;
->>>>>>> d794af20
+
     let file_suffix = std::time::SystemTime::now().duration_since(UNIX_EPOCH);
     let mut file =
         std::fs::File::create(format!("{}.txt", file_suffix.unwrap().as_secs())).unwrap();
 
     while phys.total_t_() < &max_time {
-<<<<<<< HEAD
         println!("{}", phys.total_t_());
         if rand::random::<f64>() > 0.0_f64 {
             phys.step(0.01, &curve);
         } else {
             phys.step(0.025, &curve);
-=======
-        //if rand::random::<f64>() > 1.0_f64 {
-        if (phys.total_t_() / 5.0).floor() as i64 % 2 == 0 {
-            phys.step(0.05, &curve, StepBehavior::Time);
-        } else {
-            phys.step(0.05 * 0.9, &curve, StepBehavior::Time);
->>>>>>> d794af20
+
         }
         file.write_all(
             format!(
                 "{}, {}, {}\n",
                 phys.total_t_(),
-<<<<<<< HEAD
                 phys.u(),
                 phys.v().magnitude()
-=======
-                phys.vel().magnitude(),
-                phys.hl_vel().magnitude(),
->>>>>>> d794af20
+
             )
             .as_bytes(),
         )
