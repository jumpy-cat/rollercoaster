--- conflicted
+++ resolved
@@ -244,7 +244,7 @@
         // Advance the parametric value u by delta_u and calculate the new position along the curve.
         // The displacement vector delta_x is the difference between the new position and the current position.
         //let new_u = self.u + self.delta_u_;
-<<<<<<< HEAD
+
         let kappa = curve.curve_kappa_at(&new_u).unwrap();
         let N = curve.curve_normal_at(&new_u).unwrap();
         // a = v^2 / r
@@ -252,9 +252,7 @@
         // a = kappa * v^2
         let accel = N * kappa * self.hl_vel.clone().magnitude().pow(2);
         self.ag_ = /*self.hl_accel.clone()*/accel.clone() - self.g.clone();
-=======
-        self.ag_ = /*self.hl_accel.clone()*/ - self.g.clone();
->>>>>>> fac96a49
+
         self.target_hl_normal_ = if self.torque_exceeded {
             self.hl_normal.clone()
         } else {
