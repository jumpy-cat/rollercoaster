//! Physics solver and cost function

use godot::global::godot_print;
use roots::Roots;

use crate::hermite;

pub mod legacy;

/// Projects `a` onto `b`
fn vector_projection(a: na::Vector3<f64>, b: na::Vector3<f64>) -> na::Vector3<f64> {
    a.dot(&b) / b.magnitude_squared() * b
}

/// Possible ways for the physics system to take a step  
/// Steps are in `u`, the (0,1) parameterization of hermite curves
#[derive(Debug, Clone, Copy)]
pub enum StepBehavior {
    /// Advance by changing `u` to `u + k` where k is a constant
    #[allow(dead_code)]
    Constant,
    /// Advances `u` while trying to keep the arc length traveled constant
    Distance,
    /// Advances `u` while trying to keep time-step constant
    Time,
}

/// Physics solver v3

// Store simulation parameters(m,g)
//Track the state of the partice(position, velocity, u(curve parameter))
// Compute intermediate values like delta_x(displacement),F_N(force), and delta_t(time step).
// Use a quardratic equation to determine the correcr time step(roots).
#[derive(Debug)]
pub struct PhysicsStateV3 {
    // params
    m: f64,
    g: na::Vector3<f64>,
    o: f64,

    // simulation state
    u: f64,
    // center of mass
    x: na::Vector3<f64>,
    v: na::Vector3<f64>,
    // heart line
    hl_normal: na::Vector3<f64>,
    hl_pos: na::Vector3<f64>,
    hl_vel: na::Vector3<f64>,
    hl_accel: na::Vector3<f64>,
    // rotation
    torque_exceeded: bool,
    w: na::Vector3<f64>, // angular velocity
    I: f64,              // moment of inertia

    // stats, info, persisted intermediate values
    delta_u_: f64,
    delta_t_: f64,
    delta_x_: na::Vector3<f64>,
    F_N_: na::Vector3<f64>,
    a_: f64,
    b_: f64,
    c_: f64,
    roots_: Roots<f64>,
    torque_: na::Vector3<f64>,
}

// Initialize the physics state: m mass, g Gravity vector,
// curve.curve_at(0.0): Starting position of the curve at u=0
impl PhysicsStateV3 {
    pub fn new(m: f64, g: na::Vector3<f64>, curve: &hermite::Spline, o: f64) -> Self {
        let hl_pos = curve.curve_at(0.0).unwrap();
        let hl_forward = curve.curve_1st_derivative_at(0.0).unwrap();
        assert!(hl_forward.magnitude() > 0.0);
        let hl_normal = (-g - vector_projection(-g, hl_forward)).normalize();
        Self {
            // constants
            m,
            I: 1.0,
            g,
            o,
            // simulation state
            u: 0.0,
            // center of mass
            x: hl_pos - o * hl_normal,
            v: Default::default(),
            // heart line
            hl_pos,
            hl_normal,
            hl_vel: Default::default(),
            hl_accel: Default::default(),
            // rotation
            torque_exceeded: false,
            w: Default::default(),
            // stats, info, persisted intermediate values
            delta_u_: 0.0,
            delta_x_: Default::default(),
            delta_t_: 0.0,
            F_N_: Default::default(),
            a_: 0.0,
            b_: 0.0,
            c_: 0.0,
            roots_: Roots::No([]),
            torque_: Default::default(),
        }
    }

    // StopBehavior:: Constant: USe a fixed step size step.
    // StopBehavior:: Distance: Adjust delta_u to keep the traveld arc length constant
    // StopBehavior:: Time: Adjust delta_u based on both velocity and arc length.
    // if dsdu is zero, a fallback step size is used
    pub fn step(
        &mut self,
        step: f64,
        curve: &hermite::Spline,
        behavior: StepBehavior,
    ) -> Option<()> {
        const FALLBACK_STEP: f64 = 0.0001;
        self.delta_u_ = match behavior {
            StepBehavior::Constant => step,
            StepBehavior::Distance => {
                let dsdu = curve.curve_1st_derivative_at(self.u)?.magnitude();
                if dsdu == 0.0 {
                    // consider replacing with a numeric determination of step
                    FALLBACK_STEP
                } else {
                    step / dsdu
                }
            }
            StepBehavior::Time => {
                let dsdu = curve.curve_1st_derivative_at(self.u)?.magnitude();
                let hl_spd = self.hl_vel.magnitude();
                if dsdu == 0.0 || self.v.magnitude() == 0.0 || hl_spd < 0.001 {
                    // consider replacing with a numeric determination of step
                    FALLBACK_STEP
                } else {
                    step * hl_spd / dsdu
                }
            }
        };
<<<<<<< HEAD
        // Advance the parametric value u by delta_u and calculate the new position along the curve.
        // The displacement vector delta_x is the difference btetween the new position and the current position.
        let new_u = self.u + delta_u;
        self.delta_x = curve.curve_at(new_u)? - self.x;
        // delta_t is computed based on g,v, delta_X
        // Find the positivie root of the quadratic equation
        self.a = self.g.dot(&self.delta_x) / self.delta_x.magnitude_squared();
        self.b = self.v.dot(&self.delta_x) / self.delta_x.magnitude_squared();
        self.c = -1.0;
=======
        let new_u = self.u + self.delta_u_;
        //self.delta_x = curve.curve_at(new_u)? - self.x;
        let ag = self.hl_accel - self.g;
        let new_hl_normal = if self.torque_exceeded {
            self.hl_normal
        } else {
            (ag - vector_projection(ag, curve.curve_1st_derivative_at(new_u)?)).normalize()
        };
        //let new_hl_normal =maybe_new_hl_normal2;
        //self.delta_x = curve.curve_at(new_u)? - self.o * new_hl_normal - self.x;
        self.delta_x_ = curve.curve_at(new_u)? - self.o * self.hl_normal - self.x;

        self.a_ = self.g.dot(&self.delta_x_) / self.delta_x_.magnitude_squared();
        self.b_ = self.v.dot(&self.delta_x_) / self.delta_x_.magnitude_squared();
        self.c_ = -1.0;
>>>>>>> 3083b612

        self.roots_ = roots::find_roots_quadratic(self.a_, self.b_, self.c_);
        self.delta_t_ = match self.roots_ {
            roots::Roots::No(_) => {
                if step < FALLBACK_STEP {
                    return None;
                } else {
                    return None; //self.step(step / 2.0, curve, behavior);
                }
            }
            roots::Roots::One([r]) => r,
            roots::Roots::Two(rs) => match rs
                .iter()
                .filter(|rs| **rs > 0.0)
                .min_by(|a, b| a.partial_cmp(b).unwrap())
            {
                Some(r) => *r,
                None => {
                    if step < FALLBACK_STEP {
                        return None;
                    } else {
                        return None; //self.step(step / 2.0, curve, behavior);
                    }
                }
            },
            _ => panic!(),
        };
<<<<<<< HEAD
// Normal Force : Derived from displacement, velocity, and gravity.
// v: semi implicit Euler integration
// Position(x): Advance based on velocity
// u:A Advances to the next point.
        
        self.F_N = self.m * (self.delta_x / self.delta_t.powi(2) - self.v / self.delta_t - self.g);
=======

        self.F_N_ =
            self.m * (self.delta_x_ / self.delta_t_.powi(2) - self.v / self.delta_t_ - self.g);
>>>>>>> 3083b612
        #[allow(non_snake_case)]
        let F = self.F_N_ + self.g * self.m;

        // hl values
        let new_hl_vel = (curve.curve_at(new_u)? - curve.curve_at(self.u)?) / self.delta_t_;
        self.hl_accel = (new_hl_vel - self.hl_vel) / self.delta_t_;

        // rotation
        let delta_hl_normal =
            self.hl_normal.cross(&new_hl_normal) * self.hl_normal.angle(&new_hl_normal);
        if self.torque_exceeded {
            self.torque_ = na::Vector3::zeros();
            self.w = na::Vector3::zeros();
        } else {
            self.torque_ =
                self.I * (delta_hl_normal / self.delta_t_.powi(2) - self.w / self.delta_t_);
        }
        const MAX_TORQUE: f64 = 0.05;
        if self.torque_.magnitude() > MAX_TORQUE {
            self.torque_exceeded = true;
            return self.step(step, curve, behavior);
        }
        if self.torque_.magnitude() * self.delta_t_ > 0.1 && step > FALLBACK_STEP {
            //return self.step(step / 2.0, curve, behavior);
        }

        // semi-implicit euler update rule
        self.v = self.v + self.delta_t_ * F / self.m;
        self.x = self.x + self.delta_t_ * self.v;
        self.u = new_u;

        self.w = self.w + self.delta_t_ * self.torque_ / self.I;
        self.hl_normal =
            na::UnitQuaternion::from_scaled_axis(self.w * self.delta_t_) * self.hl_normal;
        // updates
        self.hl_vel = new_hl_vel;

        Some(())
    }

    pub fn description(&self) -> String {
        format!(
            "x: {:.3?}
v: {:.3?}
E: {:.3?}
speed: {:.3}
hl speed: {}
g force: {}
hl normal: {:.3?}
delta-x: {:.3?} ({:.3?})
F_N: {:.3?}
F_N err(deg): {:.3}
T-Exceeded: {}
Torque: {:.4} ({:.3?})
a: {:.3}
b: {:.3}
c: {:.3}
delta-t: {:.3} ({:.3?})
delta-u: {:.10?}",
            self.x,
            self.v,
            0.5 * self.m * self.v.magnitude_squared() + self.m * self.g.magnitude() * self.x.y,
            self.v.magnitude(),
            self.hl_vel.magnitude(),
            self.hl_accel.magnitude() / self.g.magnitude(),
            self.hl_normal,
            self.delta_x_.magnitude(),
            self.delta_x_,
            self.F_N_,
            (90.0 - self.F_N_.angle(&self.delta_x_) * 180.0 / std::f64::consts::PI).abs(),
            self.torque_exceeded,
            self.torque_.magnitude(),
            self.torque_,
            self.a_,
            self.b_,
            self.c_,
            self.delta_t_,
            self.roots_,
            self.delta_u_
        )
    }

    pub fn pos(&self) -> na::Vector3<f64> {
        self.x
    }

    pub fn vel(&self) -> na::Vector3<f64> {
        self.v
    }

    pub fn hl_normal(&self) -> na::Vector3<f64> {
        self.hl_normal
    }
}<|MERGE_RESOLUTION|>--- conflicted
+++ resolved
@@ -138,17 +138,9 @@
                 }
             }
         };
-<<<<<<< HEAD
+
         // Advance the parametric value u by delta_u and calculate the new position along the curve.
         // The displacement vector delta_x is the difference btetween the new position and the current position.
-        let new_u = self.u + delta_u;
-        self.delta_x = curve.curve_at(new_u)? - self.x;
-        // delta_t is computed based on g,v, delta_X
-        // Find the positivie root of the quadratic equation
-        self.a = self.g.dot(&self.delta_x) / self.delta_x.magnitude_squared();
-        self.b = self.v.dot(&self.delta_x) / self.delta_x.magnitude_squared();
-        self.c = -1.0;
-=======
         let new_u = self.u + self.delta_u_;
         //self.delta_x = curve.curve_at(new_u)? - self.x;
         let ag = self.hl_accel - self.g;
@@ -160,11 +152,11 @@
         //let new_hl_normal =maybe_new_hl_normal2;
         //self.delta_x = curve.curve_at(new_u)? - self.o * new_hl_normal - self.x;
         self.delta_x_ = curve.curve_at(new_u)? - self.o * self.hl_normal - self.x;
-
+        // delta_t is computed based on g,v, delta_X
+        // Find the positivie root of the quadratic equation
         self.a_ = self.g.dot(&self.delta_x_) / self.delta_x_.magnitude_squared();
         self.b_ = self.v.dot(&self.delta_x_) / self.delta_x_.magnitude_squared();
         self.c_ = -1.0;
->>>>>>> 3083b612
 
         self.roots_ = roots::find_roots_quadratic(self.a_, self.b_, self.c_);
         self.delta_t_ = match self.roots_ {
@@ -192,18 +184,13 @@
             },
             _ => panic!(),
         };
-<<<<<<< HEAD
-// Normal Force : Derived from displacement, velocity, and gravity.
-// v: semi implicit Euler integration
-// Position(x): Advance based on velocity
-// u:A Advances to the next point.
-        
-        self.F_N = self.m * (self.delta_x / self.delta_t.powi(2) - self.v / self.delta_t - self.g);
-=======
-
+
+        // Normal Force: Derived from displacement, velocity, and gravity.
+        // v: semi implicit Euler integration
+        // Position(x): Advance based on velocity
+        // u: A Advances to the next point.
         self.F_N_ =
             self.m * (self.delta_x_ / self.delta_t_.powi(2) - self.v / self.delta_t_ - self.g);
->>>>>>> 3083b612
         #[allow(non_snake_case)]
         let F = self.F_N_ + self.g * self.m;
 
