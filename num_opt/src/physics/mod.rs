--- conflicted
+++ resolved
@@ -26,10 +26,6 @@
 }
 
 const FALLBACK_STEP: f64 = 0.001;
-<<<<<<< HEAD
-=======
-pub const PRECISION: u32 = 640;
->>>>>>> d794af20
 
 macro_rules! float {
     () => {
@@ -126,12 +122,8 @@
             u: T::from_f64(0.0), //0.0,
             // center of mass
             x: hl_pos.clone() - hl_normal.clone() * T::from_f64(o), //o,
-<<<<<<< HEAD
             v: MyVector3::new_f64(0.0, 0.0, 0.0),
-=======
-            x_prev: hl_pos.clone() - hl_normal.clone() * T::from_f64(o),
-            //v: Default::default(),
->>>>>>> d794af20
+
             // heart line
             hl_pos,
             hl_normal,
@@ -204,7 +196,7 @@
         bracket_origin: T,
         bracket_size: T,
         curve: &hermite::Spline<T>,
-<<<<<<< HEAD
+
         neg_dir: bool,
     ) -> Option<T> {
         let lower_bound = bracket_origin.clone();
@@ -420,62 +412,6 @@
         /*self.delta_x_target_ = curve.curve_at(&new_u).unwrap()
         - self.target_hl_normal_.clone() * self.o.clone()
         - self.x.clone();*/
-=======
-        behavior: StepBehavior,
-    ) -> Option<()> {
-        const STEP_ADJUSTMENT: f64 = 0.99;
-        if self.torque_exceeded {
-            //return None;
-        }
-        if self.delta_t_ == 0.0 {
-            self.delta_t_ = step.clone();
-        }
-        //let new_delta_t = step.clone().min(&(self.delta_t_.clone() / T::from_f64
-        //(STEP_ADJUSTMENT)));
-        let new_delta_t = step.clone();
-        self.total_t_ = self.total_t_.clone() + new_delta_t.clone();
-        let new_u = self
-            .calc_new_u_from_delta_t(&step, T::from_f64(0.00001), curve)
-            .unwrap();
-        self.delta_u_ = new_u.clone() - self.u.clone();
-
-        // Advance the parametric value u by delta_u and calculate the new position along the curve.
-        // The displacement vector delta_x is the difference between the new position and the current position.
-        //let new_u = self.u + self.delta_u_;
-
-        let kappa = curve.curve_kappa_at(&new_u).unwrap();
-        let N = curve.curve_normal_at(&new_u).unwrap();
-        // a = v^2 / r
-        // r = 1 / kappa
-        // a = kappa * v^2
-        let accel = N * kappa * self.hl_vel.clone().magnitude().pow(2);
-        self.ag_ = /*self.hl_accel.clone()*/accel.clone() - self.g.clone();
-
-        self.target_hl_normal_ = if self.torque_exceeded {
-            self.hl_normal.clone()
-        } else {
-            let ortho_to = curve.curve_1st_derivative_at(&new_u).unwrap().normalize();
-            (self.ag_.clone().normalize()
-                - vector_projection(self.ag_.clone().normalize(), ortho_to.clone()))
-            .normalize()
-        };
-        self.delta_x_target_ = curve.curve_at(&new_u).unwrap()
-            - self.target_hl_normal_.clone() * self.o.clone()
-            - self.x.clone();
-
-        /*let step_too_big = {
-            self.vel().angle(&self.delta_x_target_) > MAX_CURVE_ANGLE
-                //&& self.delta_u_ != FALLBACK_STEP
-                && step > MIN_STEP //&& step > self.delta_t_.clone() * T::from_f64(STEP_ADJUSTMENT)
-            //&& self.delta_x_target_.magnitude() > MIN_DELTA_X
-        };*/
-        let step_too_big = accel.magnitude() * step.clone() > 0.00001 && step > MIN_STEP;
-        if step_too_big {
-            self.step(step.clone() * T::from_f64(0.5), curve, behavior).unwrap();
-            self.step(step * T::from_f64(0.5), curve, behavior).unwrap();
-            return Some(());
-        }
->>>>>>> d794af20
 
         /*let step_too_big = accel.magnitude() * step.clone() > 0.00001 && step > MIN_STEP;
         if step_too_big {
@@ -490,17 +426,6 @@
             - self.g.clone())
             * self.m.clone();
         self.F_ = self.F_N_.clone() + self.g.clone() * self.m.clone();*/
-<<<<<<< HEAD
-=======
-        // TODO: new expression for accel / force
-        self.F_N_ = (-self.g.clone()
-            + self.delta_x_target_.clone() * T::from_f64(2.0)
-                / (new_delta_t.clone() * (new_delta_t.clone() + self.delta_t_.clone()))
-            + (self.x_prev.clone() - self.x.clone()) * T::from_f64(2.0)
-                / (self.delta_t_.clone() * (new_delta_t.clone() + self.delta_t_.clone())))
-            * self.m.clone();
-        self.F_ = self.F_N_.clone() + self.g.clone() * self.m.clone();
->>>>>>> d794af20
 
         // hl values
         let new_hl_vel = (curve.curve_at(&new_u)? - curve.curve_at(&self.u)?) / new_delta_t.clone();
@@ -520,26 +445,6 @@
 
             // TODO: new expression for torque
         }
-<<<<<<< HEAD
-=======
-        if !self.torque_exceeded
-            && self.torque_.magnitude() > MAX_TORQUE
-            //&& self.delta_hl_normal_target_.magnitude() > ALLOWED_ANGULAR_WIGGLE
-        {
-            //self.torque_exceeded = true;
-            //let delta_y = self.hl_normal.clone() * self.o.clone();
-            let curr_energy = self.energy();
-            self.o = T::from_f64(0.0);
-            //self.x = curve.curve_at(&self.u).unwrap();
-            /*self.v = self.v.clone().normalize()
-            * ((curr_energy - self.potential_energy()).max(&T::from_f64(0.0)) * 2.0
-                / self.m.clone())
-            .sqrt();*/
-            // REMEMBER TO REMOVE
-            //std::thread::sleep(std::time::Duration::from_millis(200));
-            //return self.step(step, curve, behavior);
-        }
->>>>>>> d794af20
 
         // semi-implicit euler update rule
         /*self.v = self.v.clone() + self.F_.clone() / self.m.clone() * new_delta_t.clone();
@@ -547,24 +452,12 @@
         self.delta_x_actual_ = new_x.clone() - self.x.clone();
         self.x = new_x.clone();*/
 
-<<<<<<< HEAD
         // new update rule
         let rotated_v_direction = (target_position(new_u.clone()) - future_pos_no_vel).normalize();
         let rotated_v = rotated_v_direction * self.v.clone().magnitude();
 
         self.v = rotated_v + self.g.clone() * new_delta_t.clone();
         self.x = self.x.clone() + self.v.clone() * new_delta_t.clone();
-=======
-        // verlet update rule
-        let x_prev = self.x_prev.clone();
-        self.x_prev = self.x.clone();
-        self.x = self.x.clone()
-            + (self.x.clone() - x_prev.clone()) * (new_delta_t.clone() / self.delta_t_.clone())
-            + self.F_.clone() / self.m.clone()
-                * new_delta_t.clone()
-                * (new_delta_t.clone() + self.delta_t_.clone())
-                / T::from_f64(2.0);
->>>>>>> d794af20
 
         // cop-out update
         //self.x = curve.curve_at(&new_u).unwrap() - self.target_hl_normal_.clone() * self.o.clone();
@@ -580,18 +473,12 @@
         //self.delta_hl_normal_actual_ = self.w.clone() * new_delta_t.clone();
 
         //self.hl_normal = MyQuaternion::from_scaled_axis(self.delta_hl_normal_actual_.clone())
-<<<<<<< HEAD
+
         // .rotate(self.hl_normal.clone());
 
         // cop-out rotation
         self.hl_normal = self.target_hl_normal_.clone();
-=======
-        //    .rotate(self.hl_normal.clone());
-
-        // cop-out rotation
-        self.hl_normal = self.target_hl_normal_.clone();
-
->>>>>>> d794af20
+
         // updates
         self.hl_vel = new_hl_vel;
         self.hl_accel = new_hl_accel;
@@ -639,12 +526,8 @@
             self.total_t_.to_f64(),
             self.local_min_.to_f64(),
             self.energy(),
-<<<<<<< HEAD
             self.v.magnitude(),
             self.v,
-=======
-            (self.x.clone() - self.x_prev.clone()).magnitude() / self.delta_t_.clone(),
->>>>>>> d794af20
             self.hl_vel.magnitude(),
             self.hl_accel.magnitude(),
             self.hl_normal,
