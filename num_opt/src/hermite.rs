//! Creating hermite splines  
//! Initializing their derivatives using Catmull-Rom  
//! Getting position and derivative values of the splines

use std::array;
// ensure segments for curve sampling are not zero
use std::num::NonZeroU32;
use std::ops::{Add, Mul};

use godot::global::godot_print;
use ndarray::Array1;
use num_traits::Pow;
use rug::ops::CompleteRound;
use rug::Float;

use crate::my_float::MyFloat;
// Refer to a custom module that defines a Point struct used in splines.
use crate::{physics::float, point};

/// Create an 8X8 matrix to interplolate Hermite splines.  
/// This matrix transforms given points, tangents, and higher
/// derivatives into polynomial coefficients(x(t),y(t),z(t)).  
/// It operates on one dimension at a time, as we don't have tensors.
//#[rustfmt::skip]
use crate::physics::{linalg::MyVector3};

fn get_matrix_p() -> ndarray::Array2<Float> {
    ndarray::arr2(&vec![
        [
            float!(20.0),
            float!(10.0),
            float!(2.0),
            float!(1.0, 6.0),
            float!(-20.0),
            float!(10.0),
            float!(-2.0),
            float!(1.0, 6.0),
        ],
        [
            float!(-70.0),
            float!(-36.0),
            float!(-15.0, 2.0),
            float!(-2.0, 3.0),
            float!(70.0),
            float!(-34.0),
            float!(13.0, 2.0),
            float!(-1.0, 2.0),
        ],
        [
            float!(84.0),
            float!(45.0),
            float!(10.0),
            float!(1.0),
            float!(-84.0),
            float!(39.0),
            float!(-7.0),
            float!(1.0, 2.0),
        ],
        [
            float!(-35.0),
            float!(-20.0),
            float!(-5.0),
            float!(-2.0, 3.0),
            float!(35.0),
            float!(-15.0),
            float!(5.0, 2.0),
            float!(-1.0, 6.0),
        ],
        [
            float!(0.0),
            float!(0.0),
            float!(0.0),
            float!(1.0 / 6.0),
            float!(0.0),
            float!(0.0),
            float!(0.0),
            float!(0.0),
        ],
        [
            float!(0.0),
            float!(0.0),
            float!(1.0, 2.0),
            float!(0.0),
            float!(0.0),
            float!(0.0),
            float!(0.0),
            float!(0.0),
        ],
        [
            float!(0.0),
            float!(1.0),
            float!(0.0),
            float!(0.0),
            float!(0.0),
            float!(0.0),
            float!(0.0),
            float!(0.0),
        ],
        [
            float!(1.0),
            float!(0.0),
            float!(0.0),
            float!(0.0),
            float!(0.0),
            float!(0.0),
            float!(0.0),
            float!(0.0),
        ],
    ])
}

fn get_matrix() -> ndarray::Array2<f64> {
    ndarray::arr2(&vec![
        [
            (20.0),
            (10.0),
            (2.0),
            (1.0 / 6.0),
            (-20.0),
            (10.0),
            (-2.0),
            (1.0 / 6.0),
        ],
        [
            (-70.0),
            (-36.0),
            (-15.0 / 2.0),
            (-2.0 / 3.0),
            (70.0),
            (-34.0),
            (13.0 / 2.0),
            (-1.0 / 2.0),
        ],
        [
            (84.0),
            (45.0),
            (10.0),
            (1.0),
            (-84.0),
            (39.0),
            (-7.0),
            (1.0 / 2.0),
        ],
        [
            (-35.0),
            (-20.0),
            (-5.0),
            (-2.0 / 3.0),
            (35.0),
            (-15.0),
            (5.0 / 2.0),
            (-1.0 / 6.0),
        ],
        [
            (0.0),
            (0.0),
            (0.0),
            (1.0 / 6.0),
            (0.0),
            (0.0),
            (0.0),
            (0.0),
        ],
        [
            (0.0),
            (0.0),
            (1.0 / 2.0),
            (0.0),
            (0.0),
            (0.0),
            (0.0),
            (0.0),
        ],
        [
            (0.0),
            (1.0),
            (0.0),
            (0.0),
            (0.0),
            (0.0),
            (0.0),
            (0.0),
        ],
        [
            (1.0),
            (0.0),
            (0.0),
            (0.0),
            (0.0),
            (0.0),
            (0.0),
            (0.0),
        ],
    ])
}

/// Create an 8X8 matrix to interplolate Hermite splines.  
/// This matrix transforms given points, tangents, and higher 
/// derivatives into polynomial coefficients(x(t),y(t),z(t)).  
/// It operates on one dimension at a time, as we don't have tensors.
#[rustfmt::skip]
fn get_matrix_precise() -> na::SMatrix<f64, 8,8> {
    na::SMatrix::<f64, 8,8>::from_row_slice(&vec![    
         20.0,  10.0,       2.0,     1.0/6.0, -20.0,  10.0,     -2.0,  1.0/6.0,
        -70.0, -36.0, -15.0/2.0,    -2.0/3.0,  70.0, -34.0, 13.0/2.0, -1.0/2.0,
         84.0,  45.0,      10.0,         1.0, -84.0,  39.0,     -7.0,  1.0/2.0,
        -35.0, -20.0,      -5.0,    -2.0/3.0,  35.0, -15.0,  5.0/2.0, -1.0/6.0,
          0.0,   0.0,      0.0,      1.0/6.0,   0.0,   0.0,      0.0,      0.0,
          0.0,   0.0,      1.0/2.0,      0.0,   0.0,   0.0,      0.0,      0.0,
          0.0,   1.0,      0.0,          0.0,   0.0,   0.0,      0.0,      0.0,
          1.0,   0.0,      0.0,          0.0,   0.0,   0.0,      0.0,      0.0,
    ])
}

/// A hermite spline, each curve parameterized by CurveParms.
#[derive(Clone)]
pub struct Spline<T> where T: MyFloat {
    params: Vec<CurveParams<T>>,
}

impl<T> Default for Spline<T> where T: MyFloat {
    /// Creates an empty spline
    fn default() -> Self {
        Self { params: vec![] }
    }
}

macro_rules! spline_getter {
    ($self:ident, $x_get:ident, $y_get:ident, $z_get:ident, $u:expr) => {{
        let (i, rem) = $self.u_to_i_rem($u);
        if i >= $self.params.len() {
            return None;
        }

        Some(MyVector3::new(
            $self.params[i].$x_get(&rem),
            $self.params[i].$y_get(&rem),
            $self.params[i].$z_get(&rem),
        ))
    }};
}

impl<T> Spline<T> where T: MyFloat {
    /// Creates a spline from the given points  
    /// For each pair of points, we need to find a Hermite polynomial  
    /// that smoothly interpolates between them.
    ///
    /// Creates a segment between every consecutive pair of points, and
    /// uses the solve function to compute Hermite coefficients for each segment.
    pub fn new(points: &[point::Point<f64>]) -> Self {
        let mut params = vec![];
        for [p, q] in points.array_windows::<2>() {
            params.push(solve(p, q));
        }
        Self { params }
    }

    pub fn max_u(&self) -> f64 {
        self.params.len() as f64 - 0.00001
    }

    /// Iterate through the hermite curves of the spline
    pub fn iter<'a>(&'a self) -> impl Iterator<Item = &'a CurveParams<T>> {
        self.params.iter()
    }

    /// Find the position of the spline at `u`.
    ///
    /// A value of `u = 0` gives us the starting point of the spline,
    /// while `u = 1` corresponds to the end of the first curve.
    /// This method evaluates the position by taking the `floor(u)`-th curve
    /// in the spline, and taking its position at `u - floor(u)`.
    pub fn curve_at(&self, u: &T) -> Option<MyVector3<T>> {
        let i = u.clone().floor();
        let rem = u.clone() - i.clone();
        let i = i.to_f64() as usize;
        if i >= self.params.len() {
            return None;
        }
        Some(MyVector3::new(
            self.params[i].x_d0(&rem),
            self.params[i].y_d0(&rem),
            self.params[i].z_d0(&rem),
        ))
    }

    fn u_to_i_rem(&self, u: &T) -> (usize, T) {
        let i = u.clone().floor();
        let rem = u.clone() - i.clone();
        let i = i.to_f64() as usize;
        (i, rem)
    }

    pub fn curve_direction_at(&self, u: &T) -> Option<MyVector3<T>> {
        let (i, rem) = self.u_to_i_rem(u);
        if i >= self.params.len() {
            return None;
        }
        let mut out = self.curve_1st_derivative_at(u).unwrap();
        if out.magnitude() == 0.0 {
            out = self.curve_2nd_derivative_at(u).unwrap();
        }
        if out.magnitude() == 0.0 {
            out = self.curve_3rd_derivative_at(u).unwrap();
        }
        if out.magnitude() == 0.0 {
            out = self.curve_4th_derivative_at(u).unwrap();
        }
        assert!(out.magnitude() != 0.0);
        Some(out)
    }

    /// Find the 1st derivative ("velocity") of the spline at `u`
    pub fn curve_1st_derivative_at(&self, u: &T) -> Option<MyVector3<T>> {
        spline_getter!(self, x_d1, y_d1, z_d1, u)
    }

    /// Find the 2nd derivative ("acceleration") of the spline at `u`
    pub fn curve_2nd_derivative_at(&self, u: &T) -> Option<MyVector3<T>> {
        spline_getter!(self, x_d2, y_d2, z_d2, u)
    }

    /// Find the 3rd derivative ("jerk") of the spline at `u`
    pub fn curve_3rd_derivative_at(&self, u: &T) -> Option<MyVector3<T>> {
        spline_getter!(self, x_d3, y_d3, z_d3, u)
    }

    /// Find the 4th derivative ("snap") of the spline at `u`
    pub fn curve_4th_derivative_at(&self, u: &T) -> Option<MyVector3<T>> {
        spline_getter!(self, x_d4, y_d4, z_d4, u)
    }

    /// Unit normal of the spline at `u`
    pub fn curve_normal_at(&self, u: &T) -> Option<MyVector3<T>> {
        let (i, rem) = self.u_to_i_rem(u);
        if i >= self.params.len() {
            return None;
        }
        Some(self.params[i].curve_normal_at(&rem))
    }
<<<<<<< HEAD
=======

>>>>>>> d794af20
    pub fn curve_kappa_at(&self, u: &T) -> Option<T> {
        let (i, rem) = self.u_to_i_rem(u);
        if i >= self.params.len() {
            return None;
        }
        Some(self.params[i].curve_kappa_at(&rem))
    }
}

/// A single hermite curve
#[derive(Clone)]
pub struct CurveParams<T> where T: MyFloat {
    x: [T; 8], // x(t) = x[0] * t^7 + x[1] * t^6 + ... + x[7] * t^0
    y: [T; 8], // y(t) = y[0] * t^7 + y[1] * t^6 + ... + y[7] * t^0
    z: [T; 8], // z(t) = z[0] * t^7 + z[1] * t^6 + ... + z[7] * t^0
}

// Stores polynomial coefficients for x(t), y(t), z(t), each up to t7.
impl<T> CurveParams<T> where T: MyFloat {
    /// Create a new hermite curve
    pub fn new(x: Box<[T]>, y: Box<[T]>, z: Box<[T]>) -> Self // -> CurveParams[Float], y: [Float], z: [Float]) -> Self {
    {
        assert_eq!(x.len(), 8);
        assert_eq!(y.len(), 8);
        assert_eq!(z.len(), 8);
        let x = array::from_fn(|i| x[i].clone());
        let y = array::from_fn(|i| y[i].clone());
        let z = array::from_fn(|i| z[i].clone());
        Self { x, y, z }
    }

    // coefficents and power
    /// position
    const D0: [(f64, i32); 8] = [
        (1.0, 7),
        (1.0, 6),
        (1.0, 5),
        (1.0, 4),
        (1.0, 3),
        (1.0, 2),
        (1.0, 1),
        (1.0, 0),
    ];
    /// velocity
    const D1: [(f64, i32); 7] = [
        (7.0, 6),
        (6.0, 5),
        (5.0, 4),
        (4.0, 3),
        (3.0, 2),
        (2.0, 1),
        (1.0, 0),
    ];
    /// acceleration
    const D2: [(f64, i32); 6] = [
        (7.0 * 6.0, 5),
        (6.0 * 5.0, 4),
        (5.0 * 4.0, 3),
        (4.0 * 3.0, 2),
        (3.0 * 2.0, 1),
        (2.0, 0),
    ];
    /// jerk
    const D3: [(f64, i32); 5] = [
        (7.0 * 6.0 * 5.0, 4),
        (6.0 * 5.0 * 4.0, 3),
        (5.0 * 4.0 * 3.0, 2),
        (4.0 * 3.0 * 2.0, 1),
        (3.0 * 2.0, 0),
    ];
    /// snap
    const D4: [(f64, i32); 4] = [
        (7.0 * 6.0 * 5.0 * 4.0, 3),
        (6.0 * 5.0 * 4.0 * 3.0, 2),
        (5.0 * 4.0 * 3.0 * 2.0, 1),
        (4.0 * 3.0 * 2.0, 0),
    ];
}

/// Simplify defining functions to calculate position(x,y,z)
/// or its derivatives from the coefficients.  
/// Uses a polynomial representation.
macro_rules! curve_params_getter {
    ($name:ident, $c:expr, $v:ident) => {
        /// Evaluates the polynomial defined by the coefficients in `$c` at `u`,
        /// using the $v coordinate
        pub fn $name(&self, u: &T) -> T {
            $c.iter()
                .zip(&self.$v)
                .map(|((coeff, power), param)| param.clone() * *coeff * u.clone().pow(*power))
                .fold(T::from_f64(0.0), |acc, x| acc + x)
        }
    };
}

impl<T> CurveParams<T> where T: MyFloat {
    pub fn curve_normal_at(&self, u: &T) -> MyVector3<T> {
        assert!(*u >= 0.0 && *u <= 1.0);
        // midpoint approximation
        const DELTA: f64 = 0.0001;
        let u1 = u.clone() + T::from_f64(DELTA);
        let u2 = u.clone() - T::from_f64(DELTA);
        let t1 = self.d1(&u1).normalize();
        let t2 = self.d1(&u2).normalize();
        (t1 - t2).normalize()
    }
<<<<<<< HEAD

    pub fn curve_kappa_at(&self, u: &T) -> T {
        self.d1(u).cross(&self.d2(u)).magnitude() / self.d1(u).magnitude().pow(3)
    }
    pub fn d0(&self, u: &T) -> MyVector3<T> {
        MyVector3::new(
            self.x_d0(u),
            self.y_d0(u),
            self.z_d0(u),
        )
    }
    pub fn d1(&self, u: &T) -> MyVector3<T> {
        MyVector3::new(
            self.x_d1(u),
            self.y_d1(u),
            self.z_d1(u),
        )
    }
    pub fn d2(&self, u: &T) -> MyVector3<T> {
        MyVector3::new(
            self.x_d2(u),
            self.y_d2(u),
            self.z_d2(u),
        )
    }
=======
>>>>>>> d794af20

    pub fn curve_kappa_at(&self, u: &T) -> T {
        self.d1(u).cross(&self.d2(u)).magnitude() / self.d1(u).magnitude().pow(3)
    }

    pub fn d0(&self, u: &T) -> MyVector3<T> {
        MyVector3::new(
            self.x_d0(u),
            self.y_d0(u),
            self.z_d0(u),
        )
    }

    pub fn d1(&self, u: &T) -> MyVector3<T> {
        MyVector3::new(
            self.x_d1(u),
            self.y_d1(u),
            self.z_d1(u),
        )
    }

    pub fn d2(&self, u: &T) -> MyVector3<T> {
        MyVector3::new(
            self.x_d2(u),
            self.y_d2(u),
            self.z_d2(u),
        )
    }

    // getters for position and derivatives
    curve_params_getter!(x_d0, Self::D0, x);
    curve_params_getter!(y_d0, Self::D0, y);
    curve_params_getter!(z_d0, Self::D0, z);
    curve_params_getter!(x_d1, Self::D1, x);
    curve_params_getter!(y_d1, Self::D1, y);
    curve_params_getter!(z_d1, Self::D1, z);
    curve_params_getter!(x_d2, Self::D2, x);
    curve_params_getter!(y_d2, Self::D2, y);
    curve_params_getter!(z_d2, Self::D2, z);
    curve_params_getter!(x_d3, Self::D3, x);
    curve_params_getter!(y_d3, Self::D3, y);
    curve_params_getter!(z_d3, Self::D3, z);
    curve_params_getter!(x_d4, Self::D4, x);
    curve_params_getter!(y_d4, Self::D4, y);
    curve_params_getter!(z_d4, Self::D4, z);
}

/// Given two points, finds a hermite curve interpolating them.
/// This step constructs the coefficients of the Hermite polynomial
/// that interpolates two points, ensuring that the curve satisfies
/// conditions for position, velocity, accerlation, and jerk continuity.
pub fn solve<T>(p: &point::Point<f64>, q: &point::Point<f64>) -> CurveParams<T> where T: MyFloat {
    let m = get_matrix();
    let x_in = ndarray::arr1(&[
        p.x,
        p.xp,
        p.xpp,
        p.xppp,
        q.x,
        q.xp,
        q.xpp,
        q.xppp,
    ]);
    let y_in = ndarray::arr1(&[
        p.y,
        p.yp,
        p.ypp,
        p.yppp,
        q.y,
        q.yp,
        q.ypp,
        q.yppp,
    ]);
    let z_in = ndarray::arr1(&[
        p.z,
        p.zp,
        p.zpp,
        p.zppp,
        q.z,
        q.zp,
        q.zpp,
        q.zppp,
    ]);

    let x_out = m.dot(&x_in);
    let y_out = m.dot(&y_in);
    let z_out = m.dot(&z_in); //z_in;

<<<<<<< HEAD
    /*godot_print!("(");
    for (i, p) in x_out.iter().enumerate() {
        godot_print!("{} * t^{} + ", p, 7 - i);
    }
    godot_print!("0, ");
    for (i, p) in y_out.iter().enumerate() {
        godot_print!("{} * t^{} + ", p, 7 - i);
    }
    godot_print!("0, ");
    for (i, p) in z_out.iter().enumerate() {
        godot_print!("{} * t^{} + ", p, 7 - i);
    }
    godot_print!("0)");*/
=======
>>>>>>> d794af20
    CurveParams::new(
        x_out.into_iter().map(|x| T::from_f64(x)).collect(),
        y_out.into_iter().map(|x| T::from_f64(x)).collect(),
        z_out.into_iter().map(|x| T::from_f64(x)).collect(),
    )
}

/// Samples a hermite curve, splitting it into `segments` segments
/// The segments are __not__ equal in length
pub fn curve_points<T>(params: &CurveParams<T>, segments: NonZeroU32) -> Vec<(f64, f64, f64)> where T: MyFloat {
    (0..segments.get() + 1)
        .map(|t| {
            let t = T::from_f64_fraction(t as f64, segments.get() as f64);
            let x = params.x_d0(&t);
            let y = params.y_d0(&t);
            let z = params.z_d0(&t);
            // just get points on the curve

            (x.to_f64(), y.to_f64(), z.to_f64())
        })
        .collect()
}

/// Uses Catmull-Rom to calculate derivatives  
///
/// Catmull-Rom creates a cardinal spline with good overall shape,
/// ensuring smooth transitions between points by computing
/// tangents based on neighboring points.
///
/// Returns a vector the derivatives.
pub fn catmull_rom(values: &Vec<f64>, coeff: f64) -> Vec<f64> {
    if values.len() < 2 {
        return vec![0.0; values.len()];
    }
    values
        .iter()
        .enumerate()
        .map(|(i, _)| {
            if i == 0 {
                coeff * (values[i + 1] - values[i])
            } else if i == values.len() - 1 {
                coeff * (values[i] - values[i - 1])
            } else {
                coeff * (values[i + 1] - values[i - 1])
            }
        })
        .collect()
}

/// Gets derivatives using Catmull-Rom, then gets derivatives of derivatives, ...
pub fn catmull_rom_recursive(values: &Vec<f64>, coeff: f64, depth: u32) -> Vec<Vec<f64>> {
    let mut out = vec![];
    let mut v = values;
    for _ in 0..depth {
        out.push(catmull_rom(v, coeff));
        v = out.last().unwrap();
    }
    out
}

/// Sets the first three derivatives using recursive cardinal curves.  
/// This is needed to get reasonable starting values for the derivatives.  
/// That way the optimization can proceed smoothly.
pub fn set_derivatives_using_catmull_rom(points: &mut Vec<point::Point<f64>>) {
    const SCALE: f64 = 0.5;

    let x_pos = points.iter().map(|p| p.x).collect();
    let y_pos = points.iter().map(|p| p.y).collect();
    let z_pos = points.iter().map(|p| p.z).collect();
    let x_derives = catmull_rom_recursive(&x_pos, SCALE, 3);
    let y_derives = catmull_rom_recursive(&y_pos, SCALE, 3);
    let z_derives = catmull_rom_recursive(&z_pos, SCALE, 3);

    *points = vec![];
    for i in 0..x_pos.len() {
        points.push(point::Point {
            x: x_pos[i],
            y: y_pos[i],
            z: z_pos[i],
            xp: x_derives[0][i],
            yp: y_derives[0][i],
            zp: z_derives[0][i],
            xpp: x_derives[1][i],
            ypp: y_derives[1][i],
            zpp: z_derives[1][i],
            xppp: x_derives[2][i],
            yppp: y_derives[2][i],
            zppp: z_derives[2][i],
        });
    }
}<|MERGE_RESOLUTION|>--- conflicted
+++ resolved
@@ -338,10 +338,7 @@
         }
         Some(self.params[i].curve_normal_at(&rem))
     }
-<<<<<<< HEAD
-=======
-
->>>>>>> d794af20
+
     pub fn curve_kappa_at(&self, u: &T) -> Option<T> {
         let (i, rem) = self.u_to_i_rem(u);
         if i >= self.params.len() {
@@ -448,7 +445,6 @@
         let t2 = self.d1(&u2).normalize();
         (t1 - t2).normalize()
     }
-<<<<<<< HEAD
 
     pub fn curve_kappa_at(&self, u: &T) -> T {
         self.d1(u).cross(&self.d2(u)).magnitude() / self.d1(u).magnitude().pow(3)
@@ -474,8 +470,6 @@
             self.z_d2(u),
         )
     }
-=======
->>>>>>> d794af20
 
     pub fn curve_kappa_at(&self, u: &T) -> T {
         self.d1(u).cross(&self.d2(u)).magnitude() / self.d1(u).magnitude().pow(3)
@@ -564,7 +558,6 @@
     let y_out = m.dot(&y_in);
     let z_out = m.dot(&z_in); //z_in;
 
-<<<<<<< HEAD
     /*godot_print!("(");
     for (i, p) in x_out.iter().enumerate() {
         godot_print!("{} * t^{} + ", p, 7 - i);
@@ -578,8 +571,7 @@
         godot_print!("{} * t^{} + ", p, 7 - i);
     }
     godot_print!("0)");*/
-=======
->>>>>>> d794af20
+
     CurveParams::new(
         x_out.into_iter().map(|x| T::from_f64(x)).collect(),
         y_out.into_iter().map(|x| T::from_f64(x)).collect(),
