--- conflicted
+++ resolved
@@ -133,7 +133,6 @@
         
         self.wait()
 
-<<<<<<< HEAD
 class Optim(Scene):
     def func(self, t):
         return -t**3 - 2*t**2
@@ -159,9 +158,3 @@
              
 
 
-=======
-
-if __name__ == "__main__":
-    scene = Interp()
-    scene.construct()
->>>>>>> f1449085
