--- conflicted
+++ resolved
@@ -1,11 +1,9 @@
 use godot::prelude::*;
 
 use num_opt::{hermite, my_float::{MyFloat, MyFloatType}};
-<<<<<<< HEAD
+
 
 use super::myvec_to_gd;
-=======
->>>>>>> d794af20
 
 /// Wrapper around hermite::Spline  
 #[derive(GodotClass)]
@@ -14,7 +12,7 @@
     pub inner: hermite::Spline<MyFloatType>,
 }
 
-<<<<<<< HEAD
+
 #[godot_api]
 impl CoasterCurve {
     #[func]
@@ -26,5 +24,3 @@
         }
     }
 }
-=======
->>>>>>> d794af20
