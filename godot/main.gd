extends Node3D

# Used to show control points
@export var control_point_scene: PackedScene

# Anim Vectors
@onready var hl_normal_mi: MeshInstance3D = $HLNormal

# Relevant child nodes
@onready var camera: Camera3D = $PanOrbitCamera;
@onready var basic_lines: MeshInstance3D = $BasicLines;

@onready var optimizer: Optimizer = $Optimizer;
@onready var anim: Node3D = $Anim;
@onready var label: Label = $VBoxContainer/MainStats;
@onready var optimizer_speed_label: Label = $VBoxContainer/OptimizerSpdLabel
@onready var optimizer_checkbox: CheckButton = $VBoxContainer/CheckButton
@onready var load_file_dialog: FileDialog = $LoadDialogue
@onready var save_file_dialog: FileDialog = $SaveDialogue

# Point editing
@onready var x_edit: FloatEdit = $VBoxContainer/XEdit
@onready var y_edit: FloatEdit = $VBoxContainer/YEdit
@onready var z_edit: FloatEdit = $VBoxContainer/ZEdit
var selected_index;
var selected_point;

var manual_physics = false
var optimize: bool = false
var control_points: Array[ControlPoint]

var curve: CoasterCurve
var physics: CoasterPhysicsV3

# default parameter values
var learning_rate: float = 1.0
var mass: float = 1.00
var gravity: float = -0.01
var friction: float = 0.05
var anim_step_size: float = 0.05
var com_offset_mag: float = 1.0

# parameter editing
@onready var lr_edit: FloatEdit = $VBoxContainer/LREdit
@onready var mass_edit: FloatEdit = $VBoxContainer/MassEdit
@onready var gravity_edit: FloatEdit = $VBoxContainer/GravityEdit
@onready var friction_edit: FloatEdit = $VBoxContainer/FrictionEdit
@onready var anim_step_edit: FloatEdit = $VBoxContainer/AnimStepEdit

## Input is an array of Vector3
func set_points(points: Variant) -> void:
	# remove old control points
	for cp in control_points:
		cp.queue_free()
	control_points = []
	# create list of position vectors, calculate center
	var avg_pos = Vector3.ZERO
	for i in range(len(points)):
		var p = points[i]
		var v = Vector3(p[0], p[1], p[2])
		avg_pos += v
		var control_point: ControlPoint = control_point_scene.instantiate();
		control_point.initialize(v, i)
		control_point.connect("clicked", Callable(self, "_on_control_point_clicked"))
		control_points.push_back(control_point)
		
	avg_pos /= len(points)
	
	# position the camera so it can see all points
	camera.op = avg_pos
	var points_not_in_frame = true
	while points_not_in_frame:
		camera.recalculate_transform()
		camera.od += 1
		points_not_in_frame = false
		for cp in control_points:
			var p = cp.position
			if not camera.is_position_in_frustum(p):
				points_not_in_frame = true
				break

	# add points to scene
	for cp in control_points:
		add_child(cp)

	var positions: Array[Vector3] = []
	for cp in control_points:
		positions.push_back(cp.position)
	
	# update optimizer
	optimizer.set_points(positions)


## This function is called when the node is added to the scene.
## Initializes control points, positions the camera, and prepares the optimizer.
func _ready() -> void:
	load_file_dialog.use_native_dialog = true
	load_file_dialog.popup()

	# prepare the optimizer
	optimizer.set_mass(mass)
	optimizer.set_gravity(gravity)
	optimizer.set_mu(friction)
	optimizer.set_lr(learning_rate)
	optimizer.set_com_offset_mag(com_offset_mag)

	# ui setup
	x_edit.theme.set_color("font_color", "Label", Color.RED)
	x_edit.theme.set_color("font_color", "LineEdit", Color.RED)
	y_edit.theme.set_color("font_color", "Label", Color.GREEN)
	y_edit.theme.set_color("font_color", "LineEdit", Color.GREEN)
	z_edit.theme.set_color("font_color", "Label", Color.SKY_BLUE)
	z_edit.theme.set_color("font_color", "LineEdit", Color.SKY_BLUE)

	# more ui setup
	lr_edit.set_value(learning_rate)
	mass_edit.set_value(mass)
	gravity_edit.set_value(gravity)
	friction_edit.set_value(friction)
	anim_step_edit.set_value(anim_step_size)
	var conf = DebugDraw2D.get_config()
	conf.set_text_default_size(30)
	DebugDraw2D.set_config(conf)


func _process(_delta: float) -> void:
	DebugDraw2D.set_text("FPS", Engine.get_frames_per_second())

	# handle key input
	if Input.is_action_just_pressed("reset_curve"):
		var positions: Array[Vector3] = []
		for cp in control_points:
			positions.push_back(cp.position)
		optimizer.set_points(positions)
	if Input.is_action_just_pressed("run_simulation"):
		push_warning("hi2")
		curve = optimizer.get_curve()
		push_warning("hi3")
<<<<<<< HEAD
		#physics = CoasterPhysicsV3.create(mass, gravity, curve, 5.0)
=======
>>>>>>> d794af20
		physics = CoasterPhysicsV3.create(mass, gravity, curve, 5.0)	
		push_warning("hi4")	
	
	# update physics simulation
	if curve != null:
		anim.visible = true
		if (!manual_physics || Input.is_action_just_pressed("step_physics")):
			physics.step(curve, anim_step_size)
		#var anim_pos = physics.pos(curve)
		var anim_pos = physics.pos()
		#var anim_vel = physics.velocity()
		var anim_vel = physics.vel()
		var anim_up = physics.hl_normal()

		const MULT = 20;

		DebugDraw3D.draw_line(anim_pos, physics.target_pos(curve), Color.ORANGE)
		DebugDraw3D.draw_line(anim_pos, anim_pos + MULT * physics.hl_normal(), Color.RED)
		DebugDraw3D.draw_line(anim_pos, anim_pos + MULT * anim_vel, Color.BLUE)
		
		DebugDraw3D.draw_sphere(curve.pos_at(physics.u()), 0.5, Color.GREEN)

		var tgt_positions = physics.next_target_positions(curve)
		for i in range(len(tgt_positions) - 1):
			DebugDraw3D.draw_line(tgt_positions[i], tgt_positions[i + 1], Color.PINK)

		#var anim_up = Vector3.UP
		if anim_pos != null:
			if anim_pos != anim_pos + anim_vel:
				anim.look_at_from_position(anim_pos, anim_pos + anim_vel, anim_up)
			#anim.position = anim_pos
			#anim. = Quaternion(anim_up, Vector3.UP).get_euler()
		else:
			anim.visible = false

	# generate mesh for curves between control points
	var curve_points = optimizer.as_segment_points();
	if len(curve_points) > 1:
		var m = basic_lines.mesh;
		m.clear_surfaces();
		m.surface_begin(Mesh.PRIMITIVE_LINES);

		Utils.cylinder_line(m, optimizer.as_segment_points(), 0.2)
				
		m.surface_end();

	if physics == null:
		label.text = "physics not initialized"
	else:
		label.text = physics.description(curve)
	var ips = optimizer.iters_per_second()
	if ips == null:
		optimizer_speed_label.text = "-- iter/s"
	else:
		optimizer_speed_label.text = "%.1f iter/s" % optimizer.iters_per_second()


func _unhandled_input(event: InputEvent) -> void:
	if event is InputEventMouseButton\
		and event.button_index == MOUSE_BUTTON_LEFT\
		and event.is_pressed()\
	:
		selected_index = null
		selected_point = null
		for cp in control_points:
			cp.selected = false


func _unhandled_key_input(event: InputEvent) -> void:
	if event.is_action_pressed("toggle_optimizer"):
		optimize = !optimize
		if optimize:
			optimizer.enable_optimizer()
		else:
			optimizer.disable_optimizer()
	optimizer_checkbox.button_pressed = optimize


func _on_lr_edit_value_changed(value: float) -> void:
	print(value)
	learning_rate = value
	optimizer.set_lr(learning_rate)


func _on_mass_edit_value_changed(value: float) -> void:
	mass = value
	optimizer.set_mass(mass)


func _on_gravity_edit_value_changed(value: float) -> void:
	gravity = value
	optimizer.set_gravity(gravity)


func _on_friction_edit_value_changed(value: float) -> void:
	friction = value
	optimizer.set_mu(friction)


func _on_check_button_toggled(toggled_on: bool) -> void:
	if toggled_on:
		optimizer.enable_optimizer()
	else:
		optimizer.disable_optimizer()


func _on_control_point_clicked(index: int) -> void:
	selected_index = index
	selected_point = optimizer.get_point(index)
	x_edit.set_value(selected_point.get_x())
	y_edit.set_value(selected_point.get_y())
	z_edit.set_value(selected_point.get_z())

	# update selected point
	for i in range(control_points.size()):
		control_points[i].selected = (i == index)


func _on_x_edit_value_changed(value: float) -> void:
	if selected_point:
		selected_point.set_x(value)
		control_points[selected_index].position.x = value
		optimizer.set_point(selected_index, selected_point)


func _on_y_edit_value_changed(value: float) -> void:
	if selected_point:
		selected_point.set_y(value)
		control_points[selected_index].position.y = value
		optimizer.set_point(selected_index, selected_point)


func _on_z_edit_value_changed(value: float) -> void:
	if selected_point:
		selected_point.set_z(value)
		control_points[selected_index].position.z = value
		optimizer.set_point(selected_index, selected_point)


func _on_load_button_pressed() -> void:
	load_file_dialog.popup()


func _on_save_button_pressed() -> void:
	save_file_dialog.popup()


func _on_save_dialogue_file_selected(path: String) -> void:
	print(path)

	var file = FileAccess.open(path, FileAccess.WRITE)
	print(FileAccess.get_open_error())

	var diag = AcceptDialog.new()
	diag.content_scale_factor = 2
	diag.dialog_text = "Failed to write file"

	if file == null:
		add_child(diag)
		diag.popup_centered_ratio()
		return
	
	file.store_string(
		JSON.stringify(
			control_points\
				.map(func(cp): return [cp.position.x, cp.position.y, cp.position.z]),
			"\t"
		)
	)
	print(file.get_error())
	file.close()
	print(file.get_error())


func _on_load_dialogue_file_selected(path: String) -> void:
	var file = FileAccess.open(path, FileAccess.READ)

	var diag = AcceptDialog.new()
	diag.content_scale_factor = 2
	diag.dialog_text = "Failed to open file"

	if file == null:
		add_child(diag)
		diag.popup()
		return

	var json = JSON.parse_string(file.get_as_text())
	if json is not Array:
		add_child(diag)
		diag.popup_centered_ratio()

		return
	
	for item in json:
		if item is not Array\
			or len(item) != 3\
			or item[0] is not float\
			or item[1] is not float\
			or item[2] is not float\
		:
			add_child(diag)
			diag.popup_centered_ratio()
			return

	var pts = json.map(func(i): return Vector3(i[0], i[1], i[2]))
	set_points(pts)
	file.close()


func _on_save_dialogue_confirmed() -> void:
	print("confirmed")


func _on_anim_step_edit_value_changed(value: float) -> void:
	anim_step_size = value


func _on_check_box_toggled(toggled_on: bool) -> void:
	manual_physics = toggled_on<|MERGE_RESOLUTION|>--- conflicted
+++ resolved
@@ -136,10 +136,7 @@
 		push_warning("hi2")
 		curve = optimizer.get_curve()
 		push_warning("hi3")
-<<<<<<< HEAD
-		#physics = CoasterPhysicsV3.create(mass, gravity, curve, 5.0)
-=======
->>>>>>> d794af20
+
 		physics = CoasterPhysicsV3.create(mass, gravity, curve, 5.0)	
 		push_warning("hi4")	
 	
